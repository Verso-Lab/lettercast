--- conflicted
+++ resolved
@@ -18,43 +18,8 @@
     statement = select(Podcast).where(Podcast.rss_url == rss_url)
     return await db.exec(statement).first()
 
-<<<<<<< HEAD
-async def create_podcast(db: AsyncSession, data: Dict) -> Podcasts:
-    """Create a new podcast
-    
-    Args:
-        db: Database session
-        data: Dictionary containing podcast data with fields:
-            - name (required): The name of the podcast
-            - rss_url (required): The RSS feed URL
-            - category (required): The podcast category
-            - publisher (optional): The podcast publisher
-            - description (optional): The podcast description
-            - image_url (optional): URL of the podcast image
-            - frequency (optional): Publishing frequency
-            - tags (optional): JSON tags
-            - prompt_addition (optional): Additional prompt text
-        
-    Returns:
-        Created Podcasts instance
-        
-    Raises:
-        ValueError: If required fields are missing
-    """
-    required_fields = ['name', 'rss_url', 'category']
-    missing_fields = [field for field in required_fields if not data.get(field)]
-    if missing_fields:
-        raise ValueError(f"Missing required podcast fields: {', '.join(missing_fields)}")
-    
-    # Ensure tags is JSON if provided
-    if 'tags' in data and not isinstance(data['tags'], (dict, list)):
-        raise ValueError("Tags must be a valid JSON object or array")
-        
-    podcast = Podcasts(**data)
-=======
 async def create_podcast(db: AsyncSession, podcast_data: PodcastBase) -> Podcast:
     podcast = Podcast.model_validate(podcast_data)
->>>>>>> 2d913b5a
     db.add(podcast)
     await db.commit()
     await db.refresh(podcast)
@@ -83,43 +48,8 @@
     result = await db.exec(statement)
     return result.first()
 
-<<<<<<< HEAD
-async def create_episode(db: AsyncSession, data: Dict) -> Episodes:
-    """Create a new episode
-    
-    Args:
-        db: Database session
-        data: Dictionary containing episode data with fields:
-            - podcast_id (required): The ID of the associated podcast
-            - rss_guid (required): The RSS GUID of the episode
-            - title (required): The episode title
-            - publish_date (required): The publication date
-            - episode_description (optional): The episode description
-            - summary (optional): The episode summary
-        
-    Returns:
-        Created Episodes instance
-        
-    Raises:
-        ValueError: If required fields are missing
-    """
-    required_fields = ['podcast_id', 'rss_guid', 'title', 'publish_date']
-    missing_fields = [field for field in required_fields if not data.get(field)]
-    if missing_fields:
-        raise ValueError(f"Missing required episode fields: {', '.join(missing_fields)}")
-        
-    if 'publish_date' in data and isinstance(data['publish_date'], str):
-        data['publish_date'] = datetime.fromisoformat(data['publish_date'])
-    
-    # Handle newline encoding for summary (model has event listeners for this)
-    if 'summary' in data and data['summary'] is not None:
-        data['summary'] = data['summary'].replace('\n', '\\n')
-        
-    episode = Episodes(**data)
-=======
 async def create_episode(db: AsyncSession, episode_data: EpisodeBase) -> Episode:
     episode = Episode.model_validate(episode_data)
->>>>>>> 2d913b5a
     db.add(episode)
     await db.commit()
     await db.refresh(episode)
