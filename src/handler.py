--- conflicted
+++ resolved
@@ -75,13 +75,8 @@
         
         analyzer.process_podcast(
             transformed_audio,
-<<<<<<< HEAD
-            episode_name=title,
-            output_path=output_path
-=======
             title=episode['episode_name'],
             output_path=result_path
->>>>>>> c7458246
         )
         
         # Read the generated newsletter
