import json
import logging
import os
from datetime import datetime
from typing import Dict, List

import pytz
from dotenv import load_dotenv
from sqlalchemy.ext.asyncio import AsyncSession

from core import PodcastAnalyzer, download_audio, transform_audio
from core.scraper import get_recent_episodes
from src.database import crud
from src.database.config import AsyncSessionLocal
from utils.logging_config import setup_logging
from src.database.models import Podcast

logger = logging.getLogger(__name__)

setup_logging()
load_dotenv()

def cleanup_files(downloaded_file, transformed_audio, context, result_path):
    """Delete files if they exist; respect Lambda context constraints."""
    # Cleanup transformed audio
    if transformed_audio and os.path.exists(transformed_audio):
        os.unlink(transformed_audio)
    # Cleanup downloaded file
    if downloaded_file and os.path.exists(downloaded_file):
        os.unlink(downloaded_file)
    # Cleanup result file if Lambda context
    if context is not None and result_path and os.path.exists(result_path):
        os.unlink(result_path)

async def load_podcasts(db: AsyncSession) -> List[Podcast]:
    """Load all podcasts from database"""
    try:
        return await crud.list_podcasts(db)
    except Exception as e:
        logger.error(f"Failed to load podcasts: {e}")
        raise

async def find_unprocessed_episodes(db: AsyncSession, podcast: Podcast, rss_episodes: List[Dict], minutes: int) -> List[Dict]:
    """Find episodes from RSS that don't exist in our database and are within time window"""
    unprocessed = []
    now = datetime.now(pytz.UTC)
    
    episodes_in_window = 0
    new_episodes = 0
    
    for episode in rss_episodes:
        # Check if episode is within time window
        publish_date = episode['publish_date']
        if isinstance(publish_date, str):
            try:
                # If it's ISO format string, parse it
                publish_date = datetime.fromisoformat(publish_date.replace('Z', '+00:00'))
            except ValueError as e:
                logger.error(f"Failed to parse publish date {publish_date}: {e}")
                continue
                
        time_diff = now - publish_date
        if time_diff.total_seconds() > minutes * 60:
            continue
            
        episodes_in_window += 1
        
        # Check if episode exists in database
        existing = await crud.get_episode_by_guid(db, episode['rss_guid'])
        if not existing:
            unprocessed.append(episode)
            new_episodes += 1
    
    logger.info(
        f"Found {episodes_in_window} episodes within {minutes} minute window for {podcast['name']}, of which {new_episodes} are new"
    )
    
    return unprocessed

async def process_episode(db: AsyncSession, podcast: Podcast, episode: Dict, api_key: str) -> Dict:
    """Process a single podcast episode"""
    downloaded_file = None
    transformed_audio = None
    
    try:
        # Validate required fields
        required_podcast_fields = ['id', 'name', 'category', 'prompt_addition']
        required_episode_fields = ['id', 'title', 'url', 'publish_date', 'rss_guid']
        
        missing_podcast_fields = [field for field in required_podcast_fields if not podcast.get(field)]
        if missing_podcast_fields:
            raise ValueError(f"Missing required podcast fields: {', '.join(missing_podcast_fields)}")
            
        missing_episode_fields = [field for field in required_episode_fields if not episode.get(field)]
        if missing_episode_fields:
            raise ValueError(f"Missing required episode fields: {', '.join(missing_episode_fields)}")
        
        # Download audio file
<<<<<<< HEAD
        logger.info(f"Downloading episode: {episode['publish_date']} - {podcast['name']} - {episode['title']} - Category: {podcast['category']}")
=======
        logger.info(f"Downloading episode: {episode['title']} from {podcast.name}")
>>>>>>> 2d913b5a
        downloaded_file = download_audio(episode['url'])
        
        # Transform audio
        logger.info("Transforming audio...")
        transformed_audio = transform_audio(downloaded_file)
        
        # Initialize analyzer
        analyzer = PodcastAnalyzer(api_key)
        
        # Process podcast
        logger.info(f"Processing episode: {episode['title']}")
        publish_date = datetime.fromisoformat(episode['publish_date']) if isinstance(episode['publish_date'], str) else episode['publish_date']
        
        newsletter = analyzer.process_podcast(
            audio_path=transformed_audio,
<<<<<<< HEAD
            name=podcast['name'],
            title=episode['title'],
            category=podcast['category'],
            publish_date=publish_date,
            prompt_addition=podcast['prompt_addition'],
            episode_description=episode.get('episode_description', '')
=======
            name=podcast.name,
            prompt_addition=podcast.prompt_addition,
            title=episode['title']
>>>>>>> 2d913b5a
        )
        
        # Create episode in database with newsletter as summary
        episode_data = {
<<<<<<< HEAD
            **episode,  # Unpack all existing episode data
            'podcast_id': podcast['id'],  # Ensure correct podcast_id
            'publish_date': datetime.fromisoformat(episode['publish_date']) if isinstance(episode['publish_date'], str) else episode['publish_date'],
            'summary': newsletter  # Add the generated newsletter
=======
            'podcast_id': podcast.id,
            'rss_guid': episode['rss_guid'],
            'title': episode['title'],
            'publish_date': datetime.fromisoformat(episode['publish_date']),
            'summary': newsletter
>>>>>>> 2d913b5a
        }
        
        # Remove fields that aren't in the database model
        fields_to_remove = ['id', 'name', 'url', 'created_at']
        for field in fields_to_remove:
            episode_data.pop(field, None)
            
        await crud.create_episode(db, episode_data)
        await db.commit()

        result = {
            'status': 'success',
            'podcast_id': podcast.id,
            'episode_id': episode['id'],
            'title': episode['title'],
            'newsletter': newsletter
        }
        logger.info(f"Episode {episode['title']} processed successfully")
        return result
        
    except Exception as e:
        logger.error(f"Failed to process episode {episode['id']}: {str(e)}", exc_info=True)
        return {
            'status': 'error',
            'podcast_id': podcast.id,
            'episode_id': episode['id'],
            'title': episode['title'],
            'error': str(e)
        }
        
    finally:
        cleanup_files(downloaded_file, transformed_audio, None, None)

async def lambda_handler(event=None, context=None):
    """AWS Lambda handler for podcast processing. Runs every X minutes via EventBridge."""
    try:
        # Get API key
        api_key = os.getenv('GEMINI_API_KEY')
        if not api_key:
            raise ValueError("GEMINI_API_KEY not found in environment variables")
        
        # Default to checking last 60 minutes
        minutes = int(os.getenv('CHECK_MINUTES', '60'))
        logger.info(f"Processing episodes from last {minutes} minutes")
        
        async with AsyncSessionLocal() as db:
            # Load all podcasts
            logger.info("Loading podcasts from database...")
            podcasts = await load_podcasts(db)
            
            total_podcasts = len(podcasts)
            total_new_episodes = 0
            successful_processes = 0
            failed_processes = 0
            errors = []
            
            # Process each podcast's new episodes
            for podcast in podcasts:
                try:
                    logger.info(f"Checking for new episodes: {podcast.name}")
                    
                    # Get episodes from RSS
                    rss_episodes = get_recent_episodes(podcast)['episodes']
                    # Find which ones aren't in our database and are within time window
                    unprocessed = await find_unprocessed_episodes(db, podcast, rss_episodes, minutes)
                    
                    total_new_episodes += len(unprocessed)
                    
                    if unprocessed:
                        for episode in unprocessed:
                            result = await process_episode(db, podcast, episode, api_key)
                            if result['status'] == 'success':
                                successful_processes += 1
                            else:
                                failed_processes += 1
                                errors.append({
                                    'podcast': podcast.name,
                                    'episode': episode['title'],
                                    'error': result['error']
                                })
                    else:
                        logger.info(f"No new episodes found for podcast: {podcast.name}")
                
                except Exception as e:
                    logger.error(f"Error processing podcast {podcast.name}: {str(e)}")
                    failed_processes += 1
                    errors.append({
                        'podcast': podcast.name,
                        'error': str(e)
                    })
                    continue
        
        summary = {
            'time_window_minutes': minutes,
            'total_podcasts_checked': total_podcasts,
            'new_episodes_found': total_new_episodes,
            'successfully_processed': successful_processes,
            'failed_processes': failed_processes,
            'run_timestamp': datetime.now(pytz.UTC).isoformat()
        }
        
        if errors:
            summary['errors'] = errors[:10]  # Limit to first 10 errors to keep response size reasonable
            if len(errors) > 10:
                summary['additional_errors_count'] = len(errors) - 10
        
        return {
            'statusCode': 200,
            'body': json.dumps(summary, default=str)
        }
            
    except Exception as e:
        logger.error(f"Handler failed: {str(e)}", exc_info=True)
        return {
            'statusCode': 500,
            'body': json.dumps({
                'error': str(e),
                'time_window_minutes': minutes if 'minutes' in locals() else None,
                'run_timestamp': datetime.now(pytz.UTC).isoformat()
            }, default=str)
        }<|MERGE_RESOLUTION|>--- conflicted
+++ resolved
@@ -96,11 +96,7 @@
             raise ValueError(f"Missing required episode fields: {', '.join(missing_episode_fields)}")
         
         # Download audio file
-<<<<<<< HEAD
         logger.info(f"Downloading episode: {episode['publish_date']} - {podcast['name']} - {episode['title']} - Category: {podcast['category']}")
-=======
-        logger.info(f"Downloading episode: {episode['title']} from {podcast.name}")
->>>>>>> 2d913b5a
         downloaded_file = download_audio(episode['url'])
         
         # Transform audio
@@ -116,34 +112,20 @@
         
         newsletter = analyzer.process_podcast(
             audio_path=transformed_audio,
-<<<<<<< HEAD
             name=podcast['name'],
             title=episode['title'],
             category=podcast['category'],
             publish_date=publish_date,
             prompt_addition=podcast['prompt_addition'],
             episode_description=episode.get('episode_description', '')
-=======
-            name=podcast.name,
-            prompt_addition=podcast.prompt_addition,
-            title=episode['title']
->>>>>>> 2d913b5a
         )
         
         # Create episode in database with newsletter as summary
         episode_data = {
-<<<<<<< HEAD
             **episode,  # Unpack all existing episode data
             'podcast_id': podcast['id'],  # Ensure correct podcast_id
             'publish_date': datetime.fromisoformat(episode['publish_date']) if isinstance(episode['publish_date'], str) else episode['publish_date'],
             'summary': newsletter  # Add the generated newsletter
-=======
-            'podcast_id': podcast.id,
-            'rss_guid': episode['rss_guid'],
-            'title': episode['title'],
-            'publish_date': datetime.fromisoformat(episode['publish_date']),
-            'summary': newsletter
->>>>>>> 2d913b5a
         }
         
         # Remove fields that aren't in the database model
